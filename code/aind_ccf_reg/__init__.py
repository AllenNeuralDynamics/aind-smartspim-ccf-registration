--- conflicted
+++ resolved
@@ -1,12 +1,8 @@
 """CCF Registration package.
 """
 
-<<<<<<< HEAD
-__version__ = "0.0.28"
-=======
 __version__ = "0.0.29"
 
->>>>>>> f3852d1f
 __authors__ = [
     "Camilo Laiton",
     "Di Wang",
