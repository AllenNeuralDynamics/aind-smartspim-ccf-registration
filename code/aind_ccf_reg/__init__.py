--- conflicted
+++ resolved
@@ -1,10 +1,6 @@
 """CCF Registration package."""
 
-<<<<<<< HEAD
-__version__ = "0.0.32"
-=======
 __version__ = "0.0.33"
->>>>>>> cb042735
 
 __authors__ = [
     "Camilo Laiton",
@@ -40,4 +36,4 @@
 ]
 __title__ = "aind-smartspim-destripe"
 __status__ = "Production"  # 'Development' 'Production', 'Beta'
-__pipeline_version__ = "3.0.0"+__pipeline_version__ = "4.0.0"